# -*- coding: utf-8 -*-
"""
Gym envs representing the coordination-simulation from
REAL NFV https://github.com/RealVNF/coordination-simulation


For help on "Implementing New Environments" see:
https://github.com/openai/gym/blob/master/gym/core.py
https://github.com/rll/rllab/blob/master/docs/user/implement_env.rst

"""
import inspect
import logging
from typing import Tuple

import gymnasium as gym
import numpy as np
from gymnasium.utils import seeding

from coordsim.reader.builders import network_builder
from coordsim.reader.reader import get_sf, get_sfc, network_diameter
from spinterface import SimulatorInterface, SimulatorState
from src.rlsp.envs.environment_limits import EnvironmentLimits
from src.rlsp.envs.simulator_wrapper import SimulatorWrapper
from src.rlsp.utils.constants import SUPPORTED_OBJECTIVES

logger = logging.getLogger(__name__)


class GymEnv(gym.Env):
    """
    Gym Environment class, which abstracts the coordination simulator.
    """
    current_simulator_state: SimulatorState
    simulator: SimulatorInterface = ...
    simulator_wrapper: SimulatorWrapper = ...

    metadata = {'render_modes': ['human']}

    def __init__(self, agent_config, simulator, network_file, service_file, seed=None, sim_seed=None,
                 render_mode: str = None):

        self.network_file = network_file
        self.agent_config = agent_config
        self.simulator = simulator
        self.sim_seed = sim_seed
        self.simulator_wrapper = None
        self.current_simulator_state = None
<<<<<<< HEAD
        if render_mode is not None:
            assert render_mode in self.metadata["render_modes"], "Invalid render_mode"
        self.render_mode = render_mode
=======
        self.render_mode = None
>>>>>>> 59b1d400

        self.last_succ_flow = 0
        self.last_drop_flow = 0
        self.last_gen_flow = 0
        self.run_count = 0

<<<<<<< HEAD
=======
        """ self.np_random = np.random.RandomState()
        self.seed(seed) """

>>>>>>> 59b1d400
        self.network, _, _ = network_builder(self.network_file, self.simulator.config)
        self.network_diameter = network_diameter(self.network)
        self.sfc_list = get_sfc(service_file)
        self.sf_list = get_sf(service_file)
        self.env_limits = EnvironmentLimits(
            num_nodes=len(self.network.nodes),
            sfc_list=self.sfc_list,
            node_obs_space_len=len(agent_config['observation_space']),
            link_obs_space_len=len(agent_config["link_observation_space"]),
            graph_mode=self.agent_config["graph_mode"]
        )
        self.min_delay, self.max_delay = self.min_max_delay()
        self.action_space = self.env_limits.action_space
        self.observation_space = self.env_limits.observation_space
        logger.info('Observation space: ' + str(self.agent_config['observation_space']))

        # order of permutation for shuffling state
        self.permutation = None

        # related to objective/reward
        self.objective = self.agent_config['objective']
        self.target_success = self.agent_config['target_success']
        self.soft_deadline = self.agent_config['soft_deadline']
        # start at the best case with the moving average to encourage high standards!
        self.ewma_flows = 1
        # self.ewma_delay = 0

    def update_ewma(self, metric, value, weight=0.5):
        """
        Update the exponentially weighted moving average (EMWA) for the given metric with the given value and weight
        """
        assert metric in {'flows', 'delay'}, f"Unsupported metric {metric} for EWMA."
        if metric == 'flows':
            self.ewma_flows = weight * value + (1 - weight) * self.ewma_flows
        elif metric == 'delay':
            self.ewma_delay = weight * value + (1 - weight) * self.ewma_delay

    def min_max_delay(self):
        """Return the min and max e2e-delay for the current network topology and SFC. Independent of capacities."""
        vnf_delays = sum([sf['processing_delay_mean'] for sf in self.sf_list.values()])
        # min delay = sum of VNF delays (corresponds to all VNFs at ingress)
        min_delay = vnf_delays
        # max delay = VNF delays + num_vnfs * network diameter (corresponds to max distance between all VNFs)
        max_delay = vnf_delays + len(self.sf_list) * self.network_diameter
        logger.info(f"min_delay: {min_delay}, max_delay: {max_delay}, diameter: {self.network_diameter}")
        return min_delay, max_delay

    def reset(self, seed: int = None, **kwargs):
        """
        Resets the state of the envs, returning an initial observation.
        Outputs
        -------
        observation : the initial observation of the space.
        (Initial reward is assumed to be 0.)

        """
<<<<<<< HEAD
        if seed is None:
            if self.sim_seed is not None:
                seed = self.sim_seed
            else:
                seed = self.np_random.integers(0, 10000, dtype=int)

        super().reset(seed=seed)

        logger.debug(f"Simulator seed is {seed}")
        self.simulator_wrapper = SimulatorWrapper(self.simulator, self.env_limits,
                                                    self.agent_config["graph_mode"],
                                                    self.agent_config['observation_space'])
=======
        if seed is not None:
            super().reset(seed=seed)
        else:
            seed = self.np_random.integers(0, np.iinfo(np.int32).max, dtype=np.int32)

        """ if self.sim_seed is None:
            simulator_seed = self.np_random.integers(0, np.iinfo(np.int32).max, dtype=np.int32)
        else:
            simulator_seed = self.sim_seed """
        logger.debug(f"Simulator seed is {seed}")
        self.simulator_wrapper = SimulatorWrapper(self.simulator, self.env_limits, self.agent_config["graph_mode"],
                                                  self.agent_config['observation_space'])
>>>>>>> 59b1d400

        self.last_succ_flow = 0
        self.last_drop_flow = 0
        self.last_gen_flow = 0
        self.run_count = 0

        # self.ewma_flows = 0
        # self.ewma_delay = self.network_diameter

        # to get initial state and instantiate
<<<<<<< HEAD
        obs, self.current_simulator_state = self.simulator_wrapper.init(seed)
=======
        vectorized_state, self.current_simulator_state = self.simulator_wrapper.init(seed)
>>>>>>> 59b1d400

        # permute state and save permutation for reversing action later
        if self.agent_config['shuffle_nodes']:
            obs, permutation = self.simulator_wrapper.permute_node_order(obs)
            self.permutation = permutation

<<<<<<< HEAD
        return obs, {}

    def seed(self, seed=None):
        """Sets the seed for this env's random number generator(s).

        Note:
            Some environments use multiple pseudorandom number generators.
            We want to capture all such seeds used in order to ensure that
            there aren't accidental correlations between multiple generators.

        Returns:
            list<bigint>: Returns the list of seeds used in this env's random
              number generators. The first value in the list should be the
              "main" seed, or the value which a reproducer should pass to
              'seed'. Often, the main seed equals the provided 'seed', but
              this won't be true if seed=None, for example.
        """
        self.np_random, seed = seeding.np_random(seed)
        return [seed]
=======
        return vectorized_state, {}
>>>>>>> 59b1d400

    def step(self, action: np.ndarray) -> Tuple[object, float, bool, dict]:

        """Run one timestep of the environment's dynamics. When end of
        episode is reached, you are responsible for calling `reset()`
        to reset this environment's state.

        Accepts an action and returns a tuple (observation, reward, done, info).

        Args:
            action (object): an action provided by the environment

        Returns:
            observation (object): agent's observation of the current environment
            reward (float) : amount of reward returned after previous action
            done (boolean): whether episode has ended, in which case further step calls will return undefined results
            info (dict): contains auxiliary diagnostic information (helpful for debugging, and sometimes learning)
        """
        done = False
        self.run_count += 1
        logger.debug(f"Action array (NN output + noise, normalized): {action}")

        # reverse action order using permutation from previous state shuffle
        if self.agent_config['shuffle_nodes']:
            action = self.simulator_wrapper.reverse_node_permutation(action, self.permutation)
            self.permutation = None

        # apply reversed action, calculate reward
        obs, self.current_simulator_state = self.simulator_wrapper.apply(action)
        reward = self.calculate_reward(self.current_simulator_state)

        # then shuffle new state again and save new permutation
        if self.agent_config['shuffle_nodes']:
            obs, permutation = self.simulator_wrapper.permute_node_order(obs)
            self.permutation = permutation
        if self.run_count == self.agent_config['episode_steps']:
            done = True
            self.run_count = 0

<<<<<<< HEAD
        logger.debug(f"NN input (observation): {obs}")
        return obs, reward, done, False, {}
=======
        logger.debug(f"NN input (observation): {vectorized_state}")
        return vectorized_state, reward, done, False, {}
>>>>>>> 59b1d400

    def render(self, mode='cli'):
        """Renders the envs.
        Implementation required by Gym.
        """
        assert mode in ['human']

    def reward_func_repr(self):
        """returns a string describing the reward function"""
        return inspect.getsource(self.calculate_reward)

    def get_flow_reward(self, simulator_state):
        """Calculate and return both success ratio and flow reward"""
        # calculate ratio of successful flows in the last run
        cur_succ_flow = simulator_state.network_stats['run_successful_flows']
        cur_drop_flow = simulator_state.network_stats['run_dropped_flows']
        succ_ratio = 0
        flow_reward = 0
        if cur_succ_flow + cur_drop_flow > 0:
            succ_ratio = cur_succ_flow / (cur_succ_flow + cur_drop_flow)
            # use this for flow reward instead of succ ratio to use full [-1, 1] range rather than just [0,1]
            flow_reward = (cur_succ_flow - cur_drop_flow) / (cur_succ_flow + cur_drop_flow)
        return succ_ratio, flow_reward

    def get_delay_reward(self, simulator_state, succ_ratio):
        """Return avg e2e delay and delay reward"""
        # get avg. e2e delay in last run and calculate delay reward
        delay = simulator_state.network_stats['run_avg_end2end_delay']
        # ensure the delay is at least min_delay/VNF delay. may be lower if no flow was successful
        delay = max(delay, self.min_delay)
        # require some flows to be successful for delay to have any meaning; init to -1
        if succ_ratio == 0:
            delay_reward = -1
        else:
            # subtract from min delay = vnf delay;
            # to disregard VNF delay, which cannot be affected and may already be larger than the diameter
            delay_reward = ((self.min_delay - delay) / self.network_diameter) + 1
            delay_reward = np.clip(delay_reward, -1, 1)
        return delay, delay_reward

    def get_node_reward(self, simulator_state):
        """Return reward based on the number of used nodes: Fewer = better"""
        # calculate reward for number of used nodes (less = better; lower energy)
        # only consider nodes with any capacity; also scale to [-1,1]
        # num_nodes_available = len([v for v in simulator_state.network['nodes'] if v['resource'] > 0])
        # num_nodes_used = len([v for v in simulator_state.network['nodes'] if v['used_resources'] > 0])
        # better: consider all nodes; whether with cap or without
        num_nodes = len(simulator_state.network['nodes'])
        num_nodes_used = len(simulator_state.placement.keys())
        # similar to delay, require some flows to be successful
        # if succ_ratio == 0:
        #     nodes_reward = -1
        # else:
        nodes_reward = 2 * (-num_nodes_used / num_nodes) + 1
        return nodes_reward

    def get_node_reward_shaped(self, simulator_state):
        """
        Calculate shaped node reward, where the agent is rewarded for placing fewer instances on a node, even before
        the node is completely free and unused.
        Without shaped reward, the agent learns nothing! Because it is extremely unlikely that it schedules no traffic
        to any VNF to a node, thus it always gets -1 reward and learns nothing. With shaped reward, it does.
        Nodes are counted as partially used [0.5,1] depending on their number of instances rather than just {0,1}.
        """
        num_nodes = len(simulator_state.network['nodes'])
        num_sfs = len(self.sf_list.keys())
        num_nodes_used = 0
        for node, placed_sfs in simulator_state.placement.items():
            if len(placed_sfs) > 0:
                # scale to 0.5 if just 1 SF is placed up to 1 if all SFs are placed on the node; add to total
                # https://stats.stackexchange.com/a/281164/68084
                num_nodes_used += ((len(placed_sfs) - 1) / (num_sfs - 1)) * 0.5 + 0.5

        return 2 * (-num_nodes_used / num_nodes) + 1

    def get_instance_reward(self, simulator_state):
        """Return instance reward based on the number of placed instances (fewer = better)"""
        # similar reward based on number of instances (less = better; less licensing costs)
        num_nodes = len(simulator_state.network['nodes'])
        num_sfs = len(self.sf_list.keys())
        max_num_instances = num_nodes * num_sfs
        num_instances = len([inst for inst_list in simulator_state.placement.values() for inst in inst_list])
        # if succ_ratio == 0:
        #     nodes_reward = -1
        # else:
        instance_reward = 2 * (-num_instances / max_num_instances) + 1
        return instance_reward

    def calculate_reward(self, simulator_state: SimulatorState) -> float:
        """
        Calculate reward per step based on the chosen objective.

        :param simulator_state: Current simulator state
        :return: The agent's reward
        """
        succ_ratio, flow_reward = self.get_flow_reward(simulator_state)
        delay, delay_reward = self.get_delay_reward(simulator_state, succ_ratio)
        nodes_reward = self.get_node_reward_shaped(simulator_state)
        instance_reward = self.get_instance_reward(simulator_state)

        # combine rewards based on chosen objective (and weights)
        if self.objective == 'prio-flow':
            nodes_reward = 0
            instance_reward = 0
            # prioritize flow reward and only optimize delay when the flow success target is met
            # if the target is set to 'auto', use the EWMA instead
            target = self.target_success
            if self.target_success == 'auto':
                # hard-code "safety" value/thershold of 90%, could sth else
                target = 0.9 * self.ewma_flows
                # update exponentially weighted moving average (EWMA)
                self.update_ewma('flows', succ_ratio)
            # as long as the target is not met, ignore delay and set it to -1
            if succ_ratio < target:
                delay_reward = -1

        elif self.objective == 'soft-deadline':
            nodes_reward = 0
            instance_reward = 0
            # ensure flows reach their soft deadline as primary objective and ignore flow success until then
            if delay > self.soft_deadline:
                flow_reward = -1
            # after reaching the soft deadline, optimize flow success rather than further optimizing delay
            else:
                # keep delay reward constant
                delay_reward = np.clip(-self.soft_deadline / self.network_diameter, -1, 1)

        elif self.objective == 'soft-deadline-exp':
            # example of more complex utility function, where the utility drops of exponentially if the avg. e2e delay
            # exceeds the soft deadline
            # utility function U(succ_ratio, delay) = succ_ratio * U_d(delay)
            # U_d = constant 1 until deadline, then exp dropoff; then 0
            # set both as delay reward; and flow and node reward to 0
            flow_reward = 0
            nodes_reward = 0
            instance_reward = 0
            # calc U_d (delay utility)
            delay_utility = 1
            if delay > self.soft_deadline:
                # drops of from 1 starting at the soft deadline down to 0 for configured dropoff duration
                delay_utility = -np.log10((1 / self.agent_config['dropoff']) * (delay - self.soft_deadline))
                # clip to >=0 in case delay even exceeds the acceptable extra delay (would otherwise be negative)
                delay_utility = np.clip(delay_utility, 0, 1)

            # multiply with success ratio (not reward!; needs to be in [0,1]) to get total utility; set as delay reward
            delay_reward = succ_ratio * delay_utility

        elif self.objective == 'weighted':
            # weight all objectives as configured before summing them
            flow_reward *= self.agent_config['flow_weight']
            delay_reward *= self.agent_config['delay_weight']
            nodes_reward *= self.agent_config['node_weight']
            instance_reward *= self.agent_config['instance_weight']

        else:
            raise ValueError(f"Unexpected objective {self.objective}. Must be in {SUPPORTED_OBJECTIVES}.")

        # calculate and return the sum, ie, total reward
        total_reward = flow_reward + delay_reward + nodes_reward + instance_reward
        assert -4 <= total_reward <= 4, f"Unexpected total reward: {total_reward}."

        logger.debug(f"Flow reward: {flow_reward}, success ratio: {succ_ratio}, target: {self.target_success}")
        logger.debug(f"Delay reward: {delay_reward}, delay: {delay}, target: {self.soft_deadline}")
        logger.debug(f"Nodes reward: {nodes_reward}")
        logger.debug(f"Instance reward: {instance_reward}")
        logger.debug(f"Total reward: {total_reward}, flow reward: {flow_reward}, delay reward: {delay_reward},"
                     f"objective: {self.objective}")

        return total_reward<|MERGE_RESOLUTION|>--- conflicted
+++ resolved
@@ -46,25 +46,16 @@
         self.sim_seed = sim_seed
         self.simulator_wrapper = None
         self.current_simulator_state = None
-<<<<<<< HEAD
-        if render_mode is not None:
-            assert render_mode in self.metadata["render_modes"], "Invalid render_mode"
-        self.render_mode = render_mode
-=======
         self.render_mode = None
->>>>>>> 59b1d400
 
         self.last_succ_flow = 0
         self.last_drop_flow = 0
         self.last_gen_flow = 0
         self.run_count = 0
 
-<<<<<<< HEAD
-=======
         """ self.np_random = np.random.RandomState()
         self.seed(seed) """
 
->>>>>>> 59b1d400
         self.network, _, _ = network_builder(self.network_file, self.simulator.config)
         self.network_diameter = network_diameter(self.network)
         self.sfc_list = get_sfc(service_file)
@@ -121,20 +112,6 @@
         (Initial reward is assumed to be 0.)
 
         """
-<<<<<<< HEAD
-        if seed is None:
-            if self.sim_seed is not None:
-                seed = self.sim_seed
-            else:
-                seed = self.np_random.integers(0, 10000, dtype=int)
-
-        super().reset(seed=seed)
-
-        logger.debug(f"Simulator seed is {seed}")
-        self.simulator_wrapper = SimulatorWrapper(self.simulator, self.env_limits,
-                                                    self.agent_config["graph_mode"],
-                                                    self.agent_config['observation_space'])
-=======
         if seed is not None:
             super().reset(seed=seed)
         else:
@@ -147,7 +124,6 @@
         logger.debug(f"Simulator seed is {seed}")
         self.simulator_wrapper = SimulatorWrapper(self.simulator, self.env_limits, self.agent_config["graph_mode"],
                                                   self.agent_config['observation_space'])
->>>>>>> 59b1d400
 
         self.last_succ_flow = 0
         self.last_drop_flow = 0
@@ -158,40 +134,14 @@
         # self.ewma_delay = self.network_diameter
 
         # to get initial state and instantiate
-<<<<<<< HEAD
         obs, self.current_simulator_state = self.simulator_wrapper.init(seed)
-=======
-        vectorized_state, self.current_simulator_state = self.simulator_wrapper.init(seed)
->>>>>>> 59b1d400
 
         # permute state and save permutation for reversing action later
         if self.agent_config['shuffle_nodes']:
             obs, permutation = self.simulator_wrapper.permute_node_order(obs)
             self.permutation = permutation
 
-<<<<<<< HEAD
         return obs, {}
-
-    def seed(self, seed=None):
-        """Sets the seed for this env's random number generator(s).
-
-        Note:
-            Some environments use multiple pseudorandom number generators.
-            We want to capture all such seeds used in order to ensure that
-            there aren't accidental correlations between multiple generators.
-
-        Returns:
-            list<bigint>: Returns the list of seeds used in this env's random
-              number generators. The first value in the list should be the
-              "main" seed, or the value which a reproducer should pass to
-              'seed'. Often, the main seed equals the provided 'seed', but
-              this won't be true if seed=None, for example.
-        """
-        self.np_random, seed = seeding.np_random(seed)
-        return [seed]
-=======
-        return vectorized_state, {}
->>>>>>> 59b1d400
 
     def step(self, action: np.ndarray) -> Tuple[object, float, bool, dict]:
 
@@ -231,13 +181,8 @@
             done = True
             self.run_count = 0
 
-<<<<<<< HEAD
         logger.debug(f"NN input (observation): {obs}")
         return obs, reward, done, False, {}
-=======
-        logger.debug(f"NN input (observation): {vectorized_state}")
-        return vectorized_state, reward, done, False, {}
->>>>>>> 59b1d400
 
     def render(self, mode='cli'):
         """Renders the envs.
