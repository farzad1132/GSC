# -*- coding: utf-8 -*-

import numpy as np
from gymnasium import spaces

from coordsim.reader.reader import read_network, get_sfc


class EnvironmentLimits:
    """
    Data class which contains all the space definitions for the envs.

    Environment's Observation Space needs to be fixed size.
    Hence, this class wraps all limits for all dimensions
    and provides properties to get the resulting spaces.
    """

    def __init__(self, num_nodes: int, sfc_list, node_obs_space_len: int,
                 link_obs_space_len: int, graph_mode: bool = False):
        """
        Adapt the env to max len of SFs
        """
        self.MAX_NODE_COUNT = num_nodes
        self.MAX_SF_CHAIN_COUNT = len(sfc_list)
        self.observation_space_len = node_obs_space_len
        self.link_obs_space_len = link_obs_space_len
        self.graph_mode = graph_mode

        max_sf_length = 0
        for _, sf_list in sfc_list.items():
            if max_sf_length < len(sf_list):
                max_sf_length = len(sf_list)
        self.MAX_SERVICE_FUNCTION_COUNT = max_sf_length

    @property
    def node_load_shape(self):
        """
        Shape of network load dict
        """
        return (self.MAX_NODE_COUNT,)

    @property
    def scheduling_shape(self):
        """
        Shape of simulator scheduling dict
        """
        return (self.MAX_NODE_COUNT,
                self.MAX_SF_CHAIN_COUNT,
                self.MAX_SERVICE_FUNCTION_COUNT,
                self.MAX_NODE_COUNT)

    @property
    def action_space(self):
        """The Space object (gym.space) corresponding to valid actions

        Returns
        -------

        """
        # shape is flattened array of scheduling spaces:
        shape_flattened = (np.prod(self.scheduling_shape),)

        return spaces.Box(low=0, high=1, shape=shape_flattened)

    @property
    def observation_space(self):
        """
        The Space object corresponding to valid observations
        Observation state is ingress traffic of network nodes + load of each node

        Returns
        -------
        gym.space
        """

        node_load_size = self.MAX_NODE_COUNT
<<<<<<< HEAD
        shape = (self.observation_space_len * node_load_size,)

        return spaces.Box(low=0, high=1, shape=shape, dtype=np.float64)
=======
        node_shape = (self.observation_space_len * node_load_size,)
        node_obs = spaces.Box(low=0, high=1, shape=node_shape, dtype=np.float64)

        if not self.graph_mode:
            node_load_size = self.MAX_NODE_COUNT
            node_shape = (self.observation_space_len * node_load_size,)
            return spaces.Box(low=0, high=1, shape=node_shape, dtype=np.float64)
        else:
            return spaces.Graph(
                node_space=spaces.Box(low=0, high=1, shape=(self.observation_space_len, ), dtype=np.float64),
                edge_space=spaces.Box(low=0, high=1, shape=(self.link_obs_space_len,), dtype=np.float64)
            )
>>>>>>> 59b1d400

    def create_filled_node_load_array(self, default=0.0) -> np.ndarray:
        """creates an array with shape and type of the node_load array.

        The array is filled with zeroes or any other default

        Parameters
        ----------
        default
            The default value

        Returns
        -------
            a filled numpy array
        """
        return np.full(shape=self.node_load_shape, fill_value=default, dtype=float)<|MERGE_RESOLUTION|>--- conflicted
+++ resolved
@@ -74,11 +74,6 @@
         """
 
         node_load_size = self.MAX_NODE_COUNT
-<<<<<<< HEAD
-        shape = (self.observation_space_len * node_load_size,)
-
-        return spaces.Box(low=0, high=1, shape=shape, dtype=np.float64)
-=======
         node_shape = (self.observation_space_len * node_load_size,)
         node_obs = spaces.Box(low=0, high=1, shape=node_shape, dtype=np.float64)
 
@@ -91,7 +86,6 @@
                 node_space=spaces.Box(low=0, high=1, shape=(self.observation_space_len, ), dtype=np.float64),
                 edge_space=spaces.Box(low=0, high=1, shape=(self.link_obs_space_len,), dtype=np.float64)
             )
->>>>>>> 59b1d400
 
     def create_filled_node_load_array(self, default=0.0) -> np.ndarray:
         """creates an array with shape and type of the node_load array.
