--- conflicted
+++ resolved
@@ -239,11 +239,7 @@
         # Deleting dict attributes (We don't need them in our GraphState)
         for (_,d) in net.nodes(data=True):
             d.clear()
-<<<<<<< HEAD
-        for _,_, d in net.edges(data=True):
-=======
         for _,_,d in net.edges(data=True):
->>>>>>> 96df6a3e
             d.clear()
         del net.graph["shortest_paths"]
 
