--- conflicted
+++ resolved
@@ -56,13 +56,8 @@
 class QNetwork(nn.Module):
     def __init__(self, agent_helper: AgentHelper):
         super().__init__()
-<<<<<<< HEAD
-        self.agent_helper = agent_helper
+        self.graph_mode = agent_helper.config["graph_mode"]
         hidden_layers = list(agent_helper.config["critic_hidden_layer_nodes"])
-=======
-        self.graph_mode = agent_helper.config["graph_mode"]
-        hidden_layers = agent_helper.config["critic_hidden_layer_nodes"]
->>>>>>> de5c78c1
         obs_space = agent_helper.env.observation_space
         action_space = agent_helper.env.action_space
 
@@ -90,12 +85,8 @@
 
 
     def forward(self, x, a):
-<<<<<<< HEAD
-        if self.agent_helper.config["graph_mode"]:
+        if self.graph_mode:
             mask = x.mask
-=======
-        if self.graph_mode:
->>>>>>> de5c78c1
             x = self.embedder(x.x, x.edge_index, x.batch)
             x = th.cat([x, mask], 1)
         x = th.cat([x, a], 1)
@@ -105,14 +96,8 @@
 class Actor(nn.Module):
     def __init__(self, agent_helper: AgentHelper):
         super().__init__()
-<<<<<<< HEAD
-        self.agent_helper = agent_helper
+        self.graph_mode = agent_helper.config["graph_mode"]
         hidden_layers = list(agent_helper.config["actor_hidden_layer_nodes"])
-=======
-        #self.agent_helper = agent_helper
-        self.graph_mode = agent_helper.config["graph_mode"]
-        hidden_layers = agent_helper.config["actor_hidden_layer_nodes"]
->>>>>>> de5c78c1
         obs_space = agent_helper.env.observation_space
         action_space = agent_helper.env.action_space
 
@@ -160,15 +145,11 @@
         return self.low + (0.5 * (scaled_action + 1.0) * (self.high - self.low))
 
     def forward(self, x):
-<<<<<<< HEAD
-        if self.agent_helper.config["graph_mode"]:
+        if self.graph_mode:
             mask = x.mask
-=======
-        if self.graph_mode:
->>>>>>> de5c78c1
             x = self.embedder(x.x, x.edge_index, x.batch)
             x = th.concat([x, mask], 1)
         x = self.actor(x)
-        if self.agent_helper.config["graph_mode"]:
+        if self.graph_mode:
             x = x * mask
         return x